--- conflicted
+++ resolved
@@ -22,14 +22,9 @@
 }
 
 // modelName is something like package.subpackage.SomeModel or just "subpackage.SomeModel"
-<<<<<<< HEAD
-func (m *Model) ParseModel(modelName string, currentPackage string, knownModelNames *map[string]bool) (error, []*Model) {
-	(*knownModelNames)[modelName] = true
+func (m *Model) ParseModel(modelName string, currentPackage string, knownModelNames map[string]bool) (error, []*Model) {
+	knownModelNames[modelName] = true
 	//log.Printf("Before parse model |%s|, package: |%s|\n", modelName, currentPackage)
-=======
-func (m *Model) ParseModel(modelName string, currentPackage string) (error, []*Model) {
-	// log.Printf("Before parse model |%s|, package: |%s|\n", modelName, currentPackage)
->>>>>>> 5ca41595
 
 	astTypeSpec, modelPackage := m.parser.FindModelDefinition(modelName, currentPackage)
 
@@ -53,7 +48,7 @@
 			if IsBasicType(typeName) || m.parser.IsImplementMarshalInterface(typeName) {
 				continue
 			}
-			if _, exists := (*knownModelNames)[typeName]; exists {
+			if _, exists := knownModelNames[typeName]; exists {
 				continue
 			}
 
@@ -151,7 +146,7 @@
 		//log.Printf("Try to parse embeded type %s \n", name)
 		//log.Fatalf("DEBUG: field: %#v\n, selector.X: %#v\n selector.Sel: %#v\n", field, astSelectorExpr.X, astSelectorExpr.Sel)
 		knownModelNames := map[string]bool{}
-		innerModel.ParseModel(name, modelPackage, &knownModelNames)
+		innerModel.ParseModel(name, modelPackage, knownModelNames)
 
 		for innerFieldName, innerField := range innerModel.Properties {
 			m.Properties[innerFieldName] = innerField
